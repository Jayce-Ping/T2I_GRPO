--- conflicted
+++ resolved
@@ -672,7 +672,6 @@
         eval_batch
         num_eval_samples: generation num for each prompt
     """
-<<<<<<< HEAD
     rank = int(os.environ["RANK"])
     world_size = int(os.environ["WORLD_SIZE"])
 
@@ -680,17 +679,6 @@
     if rank == 0:
         print(f"Starting evaluation at step {global_step}")
         
-=======
-    # 只在主进程进行评估
-    if dist.get_rank() != 0:
-        return
-    
-    main_print(f"Starting evaluation at step {global_step}")
-    
-    # 设置模型为评估模式
-    # transformer.eval()
-    
->>>>>>> 156d041d
     w, h = args.w, args.h
     sample_steps = args.sampling_steps
     sigma_schedule = torch.linspace(1, 0, args.sampling_steps + 1).to(device)
@@ -865,14 +853,9 @@
             
             print(f"\n\nEvaluation completed. Global average reward: {np.mean(all_rewards):.4f}")
     
-<<<<<<< HEAD
     # Final barrier to ensure logging is complete before next training step
     if dist.is_initialized():
         dist.barrier()
-=======
-    # 恢复训练模式
-    # transformer.train()
->>>>>>> 156d041d
 
 def main(args):
     ############################# Init #############################
